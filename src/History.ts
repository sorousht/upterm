<<<<<<< HEAD
=======
import {lex} from "./CommandExpander";
import * as _ from "lodash";

export class HistoryEntry {
    private _raw: string;

    constructor(raw: string, private _historyExpanded: string[]) {
        this._raw = raw.trim().replace(/\s+/g, " ");
    }

    get raw(): string {
        return this._raw;
    }

    get historyExpanded(): string[] {
        return this._historyExpanded;
    }

    get lastLexeme(): string {
        return _.last(lex(this.raw));
    }

    toArray(): [string, string[]] {
        return [this.raw, this.historyExpanded];
    }
}

>>>>>>> 8b40cfc6
export class History {
    static pointer: number = 0;
    private static maxEntriesCount: number = 100;
    private static storage: string[] = [];
    private static defaultEntry = "";

    static get all(): string[] {
        return this.storage;
    }

    static get latest(): string {
        return this.at(-1);
    }

    static at(position: number): string {
        if (position === 0) {
            return this.defaultEntry;
        }

        if (position < 0) {
            return this.storage[-(position + 1)] || this.defaultEntry;
        }

        return this.storage[this.count - 1] || this.defaultEntry;
    }

    static add(entry: string): void {
        this.remove(entry);
        this.storage.unshift(entry);

        if (this.count > this.maxEntriesCount) {
            this.storage.splice(this.maxEntriesCount - 1);
        }

        this.pointer = 0;
    }

    static getPrevious(): string {
        if (this.pointer < this.count) {
            this.pointer += 1;
        }

        return this.at(-this.pointer);
    }

    static getNext(): string {
        if (this.pointer > 0) {
            this.pointer -= 1;
        }

        return this.at(-this.pointer);
    }

    private static get count(): number {
        return this.storage.length;
    }

    static serialize(): string {
<<<<<<< HEAD
        return `History:${JSON.stringify(History.storage)}`;
    }

    static deserialize(serialized: string): void {
        this.storage = JSON.parse(serialized);
=======
        return JSON.stringify(History.storage.map(entry => entry.toArray()));
    }

    static deserialize(serialized: [string, string[]][]): void {
        this.storage = serialized.map(entry => {
            const raw = entry[0];
            const historyExpanded = entry[1];

            return new HistoryEntry(raw, historyExpanded);
        });
>>>>>>> 8b40cfc6
    }

    private static remove(entry: string): void {
        const duplicateIndex = this.storage.indexOf(entry);
        if (duplicateIndex !== -1) {
            this.storage.splice(duplicateIndex, 1);
        }
    }
}<|MERGE_RESOLUTION|>--- conflicted
+++ resolved
@@ -1,33 +1,3 @@
-<<<<<<< HEAD
-=======
-import {lex} from "./CommandExpander";
-import * as _ from "lodash";
-
-export class HistoryEntry {
-    private _raw: string;
-
-    constructor(raw: string, private _historyExpanded: string[]) {
-        this._raw = raw.trim().replace(/\s+/g, " ");
-    }
-
-    get raw(): string {
-        return this._raw;
-    }
-
-    get historyExpanded(): string[] {
-        return this._historyExpanded;
-    }
-
-    get lastLexeme(): string {
-        return _.last(lex(this.raw));
-    }
-
-    toArray(): [string, string[]] {
-        return [this.raw, this.historyExpanded];
-    }
-}
-
->>>>>>> 8b40cfc6
 export class History {
     static pointer: number = 0;
     private static maxEntriesCount: number = 100;
@@ -86,24 +56,11 @@
     }
 
     static serialize(): string {
-<<<<<<< HEAD
-        return `History:${JSON.stringify(History.storage)}`;
+        return JSON.stringify(History.storage);
     }
 
-    static deserialize(serialized: string): void {
-        this.storage = JSON.parse(serialized);
-=======
-        return JSON.stringify(History.storage.map(entry => entry.toArray()));
-    }
-
-    static deserialize(serialized: [string, string[]][]): void {
-        this.storage = serialized.map(entry => {
-            const raw = entry[0];
-            const historyExpanded = entry[1];
-
-            return new HistoryEntry(raw, historyExpanded);
-        });
->>>>>>> 8b40cfc6
+    static deserialize(serialized: string[]): void {
+        this.storage = serialized;
     }
 
     private static remove(entry: string): void {
