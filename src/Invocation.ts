--- conflicted
+++ resolved
@@ -1,19 +1,6 @@
 /// <reference path="references.ts" />
 
-<<<<<<< HEAD
-import pty = require('ptyw.js');
-import _ = require('lodash');
-import React = require('react');
-import events = require('events');
-import Parser = require('./Parser');
-import Prompt = require('./Prompt');
-import Buffer = require('./Buffer');
-import Command = require('./Command');
-import History = require('./History');
-import i = require('./Interfaces');
-import e = require('./Enums');
-=======
-import * as pty from 'pty.js';
+import * as pty from 'ptyw.js';
 import * as child_process from 'child_process';
 import * as _ from 'lodash';
 import * as React from 'react';
@@ -25,7 +12,6 @@
 import History from './History';
 import * as i from './Interfaces';
 import * as e from './Enums';
->>>>>>> 59de4119
 //TODO: Make them attributes;
 import {list} from './decorators/List';
 import DecoratorsBase from './decorators/Base';
