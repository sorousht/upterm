--- conflicted
+++ resolved
@@ -44,10 +44,6 @@
     "devtron": "1.1.2",
     "electron-builder": "3.25.0",
     "electron-prebuilt": "1.1.3",
-<<<<<<< HEAD
-=======
-    "electron-rebuild": "1.1.5",
->>>>>>> ec62dc43
     "mocha": "2.5.3",
     "npm-check-updates": "2.6.5",
     "spectron": "3.1.2",
