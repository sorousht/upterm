{
  "name": "black-screen",
  "productName": "Black Screen",
  "version": "0.0.1",
  "description": "A terminal emulator for the 21st century.",
  "main": "compiled/src/main/Main.js",
  "authors": [
    "Volodymyr Shatsky <shockone89@gmail.com>",
    "Konstantin Azizov <azizovkostya97@gmail.com>",
    "Volodymyr Barna <roberto.te.ua@gmail.com>"
  ],
  "repository": {
    "type": "git",
    "url": "https://github.com/shockone/black-screen.git"
  },
  "bugs": {
    "url": "https://github.com/shockone/black-screen/issues"
  },
  "engineStrict": true,
  "engines": {
    "node": ">= 6.0.0"
  },
  "keywords": [
    "terminal",
    "emulator",
    "shell",
    "console"
  ],
  "dependencies": {
    "chokidar": "1.5.0",
    "fixed-sticky": "0.1.7",
    "font-awesome": "4.6.1",
    "fs-extra": "0.30.0",
    "fuzzaldrin": "2.1.0",
    "immutable": "3.8.1",
    "jison": "0.4.17",
    "jquery": "2.2.3",
    "jquery.caret": "^0.2.1",
    "lodash": "4.12.0",
    "node-ansiparser": "2.1.0",
    "octicons": "3.5.0",
    "pty.js": "shockone/pty.js",
    "react": "15.0.2",
    "react-dom": "15.0.2",
    "rxjs": "5.0.0-beta.7"
  },
  "devDependencies": {
    "asar": "0.11.0",
    "chai": "3.5.0",
    "devtron": "1.1.0",
    "electron-packager": "7.0.1",
    "electron-prebuilt": "1.1.0",
    "electron-rebuild": "1.1.4",
    "mocha": "2.4.5",
    "node-gyp": "3.3.1",
    "node-sass": "3.7.0",
    "npm-check-updates": "2.6.5",
    "run-sequence": "1.1.5",
    "spectron": "3.0.0",
    "ts-node": "0.7.3",
    "tslint": "3.10.2",
<<<<<<< HEAD
    "typescript": "1.9.0-dev.20160514",
    "typings": "0.8.1"
=======
    "typescript": "1.9.0-dev.20160425",
    "typings": "1.0.3"
>>>>>>> dc5284fa
  },
  "scripts": {
    "preinstall": "npm prune",
    "postinstall": "npm run recompile",
    "electron-version": "cat package.json | grep 'electron-prebuilt\": \"' | cut -d '\"' -f 4",
    "recompile": "export ELECTRON_VERSION=$(npm run electron-version --silent); HOME=~/.electron-gyp cd node_modules/pty.js; node-gyp rebuild --target=$ELECTRON_VERSION --arch=x64 --dist-url=https://atom.io/download/atom-shell",
    "electron": "electron .",
    "start": "npm run compile && npm run watch-tsc | npm run watch-scss | npm run electron",
    "package": "npm run compile && electron-packager . \"$npm_package_productName\" --overwrite --platform=darwin --arch=x64 --version=$(npm run electron-version --silent) --out='/Applications' --icon='./icon.icns' --asar=true",
    "test": "ELECTRON_RUN_AS_NODE=1 electron $(which mocha) --require ts-node/register test/**.ts",
    "integration-test": "npm run compile && mocha",
    "update-typings": "typings ls | awk '$2 ~ /.+/ {print $2}' | xargs -I {} typings i '{}' -S -A --source dt",
    "update-dependencies": "ncu -u",
    "lint": "tslint `find src -name '*.ts*'`",
    "cleanup": "rm -rf compiled",
    "copy-html": "cp src/views/index.html compiled/src/views > /dev/tty",
    "compile": "npm run cleanup && npm run compile-tsc && npm run compile-scss && npm run copy-html",
    "compile-scss": "node-sass stylesheets/main.scss compiled/all.css > /dev/tty",
    "compile-tsc": "tsc",
    "watch-scss": "node-sass --watch stylesheets/main.scss compiled/all.css > /dev/tty",
    "watch-tsc": "tsc --watch > /dev/tty"
  },
  "license": "MIT"
}<|MERGE_RESOLUTION|>--- conflicted
+++ resolved
@@ -59,13 +59,8 @@
     "spectron": "3.0.0",
     "ts-node": "0.7.3",
     "tslint": "3.10.2",
-<<<<<<< HEAD
     "typescript": "1.9.0-dev.20160514",
-    "typings": "0.8.1"
-=======
-    "typescript": "1.9.0-dev.20160425",
     "typings": "1.0.3"
->>>>>>> dc5284fa
   },
   "scripts": {
     "preinstall": "npm prune",
