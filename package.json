--- conflicted
+++ resolved
@@ -43,15 +43,6 @@
   },
   "devDependencies": {
     "asar": "0.10.0",
-<<<<<<< HEAD
-    "babel": "6.5.2",
-    "babel-core": "6.7.2",
-    "babel-plugin-transform-es2015-destructuring": "6.6.5",
-    "babel-plugin-transform-es2015-parameters": "6.7.0",
-=======
-    "chai": "3.5.0",
-    "chai-things": "0.2.0",
->>>>>>> 2d974e86
     "del": "2.2.0",
     "electron-packager": "5.2.1",
     "electron-prebuilt": "0.37.2",
