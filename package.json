--- conflicted
+++ resolved
@@ -52,12 +52,8 @@
     "node-sass": "3.7.0",
     "npm-check-updates": "2.6.4",
     "run-sequence": "1.1.5",
-<<<<<<< HEAD
+    "spectron": "3.0.0",
     "ts-node": "0.7.3",
-=======
-    "spectron": "3.0.0",
-    "ts-node": "0.7.2",
->>>>>>> bcdfa111
     "tslint": "3.10.1",
     "typescript": "1.9.0-dev.20160425",
     "typings": "0.8.1"
